--- conflicted
+++ resolved
@@ -32,11 +32,8 @@
 import { useCallback, useEffect, useMemo, useState } from "react";
 import { Button } from "@/components/common/Button";
 import { Heading3, BodyMD } from "@/components/common/Typography";
-<<<<<<< HEAD
 import { ExportButton } from "@/components/export/ExportButton";
-=======
 import { BenchmarkPanel } from "@/components/benchmarks/BenchmarkPanel";
->>>>>>> e321eff2
 // ResourcePanel and RicefwPanel imports removed - using placeholders for now
 import type { Task } from "@/types/core";
 
