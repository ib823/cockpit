--- conflicted
+++ resolved
@@ -3,28 +3,20 @@
 import { QueryClient, QueryClientProvider } from '@tanstack/react-query';
 import { useState } from 'react';
 import { Toaster } from 'react-hot-toast';
-<<<<<<< HEAD
 import { ThemeProvider } from '@/components/theme/ThemeProvider';
-=======
 import { OnboardingProvider } from '@/components/onboarding/OnboardingProvider';
->>>>>>> ae5fc9ef
 
 export function Providers({ children }: { children: React.ReactNode }) {
   const [queryClient] = useState(() => new QueryClient());
 
   return (
     <QueryClientProvider client={queryClient}>
-<<<<<<< HEAD
       <ThemeProvider>
-        {children}
-        <Toaster />
+        <OnboardingProvider>
+          {children}
+          <Toaster />
+        </OnboardingProvider>
       </ThemeProvider>
-=======
-      <OnboardingProvider>
-        {children}
-        <Toaster />
-      </OnboardingProvider>
->>>>>>> ae5fc9ef
     </QueryClientProvider>
   );
 }